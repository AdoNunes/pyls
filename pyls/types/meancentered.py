--- conflicted
+++ resolved
@@ -103,23 +103,7 @@
                             inds=self.bootsamp[:, i],
                             boot=U_boot[..., i]) for i in generator)
 
-<<<<<<< HEAD
-        if self.inputs.verbose:
-            gen = utils.trange(self.inputs.n_boot, desc='Calculating CI')
-        else:
-            gen = range(self.inputs.n_boot)
-
-        for i in gen:
-            boot, U = self.bootsamp[:, i], U_boot[:, :, i]
-            usc = compute.get_mean_center(X[boot], Y,
-                                          self.inputs.n_cond,
-                                          self.inputs.mean_centering,
-                                          means=False) @ compute.normalize(U)
-            distrib[:, :, i] = np.row_stack([usc[grp].mean(axis=0) for grp
-                                             in Y.T.astype(bool)])
-=======
         return np.stack(out, axis=-1)
->>>>>>> 0ff660ae
 
     def _single_distrib(self, X, Y, inds, boot):
         """
