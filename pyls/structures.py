# -*- coding: utf-8 -*-

from textwrap import dedent
from .utils import ResDict

_pls_input_docs = dict(
    decomposition_narrative=dedent("""\
    The singular value decomposition generates mutually orthogonal latent
    variables (LVs), comprised of left and right singular vectors and a
    diagonal matrix of singular values. The `i`-th pair of singular vectors
    detail the contributions of individual input features to an overall,
    multivariate pattern (the `i`-th LV), and the singular values explain the
    amount of variance captured by that pattern.

    Statistical significance of the LVs is determined via permutation testing.
    Bootstrap resampling is used to examine the contribution and reliability of
    the input features to each LV. Split-half resampling can optionally be used
    to assess the reliability of the LVs. A cross-validated framework can
    optionally be used to examine how accurate the decomposition is when
    employed in a predictive framework.\
    """),
    input_matrix=dedent("""\
    X : (S, B) array_like
        Input data matrix, where `S` is samples and `B` is features\
    """),
    groups=dedent("""\
    groups : (G,) list of int
        List with the number of subjects present in each of `G` groups. Input
        data should be organized as subjects within groups (i.e., groups should
        be vertically stacked). If there is only one group this can be left
        blank.\
    """),
    conditions=dedent("""\
    n_cond : int
        Number of conditions observed in data. Note that all subjects must have
        the same number of conditions. If both conditions and groups are
        present then the input data should be organized as subjects within
        conditions within groups (i.e., g1c1s[1-S], g1c2s[1-S], g2c1s[1-S],
        g2c2s[1-S]).\
    """),
    mean_centering=dedent("""\
    mean_centering : {0, 1, 2}, optional
        Mean-centering method to use. This will determine how the mean-centered
        matrix is generated and what effects are "boosted" during the SVD.
        Default: 0\
    """),
    # perms / resampling / crossval
    stat_test=dedent("""\
    n_perm : int, optional
        Number of permutations to use for testing significance of latent
        variables. Default: 5000
    n_boot : int, optional
        Number of bootstraps to use for testing reliability of features.
        Default: 5000
    n_split : int, optional
        Number of split-half resamples to assess during permutation testing.
        This also controls the number of train/test splits examined during
        cross-validation if :attr:`test_size` is not zero. Default: 100
    test_size : [0, 1) float, optional
        Proportion of data to partition to test set during cross-validation.
        Default: 0.25\
    """),
    rotate=dedent("""\
    rotate : bool, optional
        Whether to perform Procrustes rotations during permutation testing. Can
        inflate false-positive rates; see Kovacevic et al., (2013) for more
        information. Default: True\
    """),
    ci=dedent("""\
    ci : [0, 100] float, optional
        Confidence interval to use for assessing bootstrap results. This
        roughly corresponds to an alpha rate; e.g., the 95%ile CI is
        approximately equivalent to a two-tailed p <= 0.05. Default: 95\
    """),
    seed=dedent("""\
    seed : {int, :obj:`numpy.random.RandomState`, None}, optional
        Seed to use for random number generation. Helps ensure reproducibility
        of results. Default: None\
    """),
    verbose=dedent("""\
    verbose : bool, optional
        Whether to print status messages about the progress of the PLS analysis
        as it progresses. Default: True
    """),
    pls_results=dedent("""\
    results : :obj:`pyls.PLSResults`
        Dictionary-like object containing results from the PLS analysis\
    """),
    references=dedent("""\
    McIntosh, A. R., Bookstein, F. L., Haxby, J. V., & Grady, C. L. (1996).
    Spatial pattern analysis of functional brain images using partial least
    squares. NeuroImage, 3(3), 143-157.

    McIntosh, A. R., & Lobaugh, N. J. (2004). Partial least squares analysis of
    neuroimaging data: applications and advances. NeuroImage, 23, S250-S263.

    Krishnan, A., Williams, L. J., McIntosh, A. R., & Abdi, H. (2011). Partial
    Least Squares (PLS) methods for neuroimaging: a tutorial and review.
    NeuroImage, 56(2), 455-475.

    Kovacevic, N., Abdi, H., Beaton, D., & McIntosh, A. R. (2013). Revisiting
    PLS resampling: comparing significance versus reliability across range of
    simulations. In New Perspectives in Partial Least Squares and Related
    Methods (pp. 159-170). Springer, New York, NY. Chicago\
    """)
)


class PLSInputs(ResDict):
    allowed = [
        'X', 'Y', 'groups', 'n_cond', 'n_perm', 'n_boot', 'n_split',
<<<<<<< HEAD
        'test_size', 'mean_centering', 'method', 'rotate', 'ci', 'seed',
        'bootsamples', 'permsamples'
=======
        'test_size', 'mean_centering', 'rotate', 'ci', 'seed',
        'bootsamples', 'permsamples', 'verbose'
>>>>>>> 728c67e3
    ]

    def __init__(self, *args, **kwargs):
        super().__init__(*args, **kwargs)
        if self.get('n_split', 0) == 0:
            self['n_split'] = None
        ts = self.get('test_size', None)
        if ts is not None and (ts < 0 or ts >= 1):
            raise ValueError('test_size must be in [0, 1). Provided value: {}'
                             .format(ts))


PLSInputs.__doc__ = dedent("""\
    PLS input information

    Attributes
    ----------
    X : (S, B) array_like
        Input data matrix, where `S` is observations and `B` is features.
    Y : (S, T) array_like
        Behavioral matrix, where `S` is observations and `T` is features.
        If from :obj:`.behavioral_pls`, this is the provided behavior matrix;
        if from :obj:`.meancentered_pls`, this is a dummy-coded group/condition
        matrix.
    {groups}
    {conditions}
    {mean_centering}
    {stat_test}
    {rotate}
    {ci}
    {seed}
    {verbose}
    """).format(**_pls_input_docs)


class PLSResults(ResDict):
    r"""
    Dictionary-like object containing results of PLS analysis

    Attributes
    ----------
    u : (B, L) `numpy.ndarray`
        Left singular vectors from original singular value decomposition.
    s : (L, L) `numpy.ndarray`
        Singular values from original singular value decomposition.
    v : (J, L) `numpy.ndarray`
        Right singular vectors from original singular value decomposition.
    brainscores : (S, L) `numpy.ndarray`
        Brain scores (:math:`X \times v`), where `X` is :attr:`inputs.X`.
    designscores : (S, L) `numpy.ndarray`
        Design scores (:math:`Y \times u`), where `Y` is :attr:`inputs.Y`.
        Only obtained from :obj:`.meancentered_pls`.
    behavscores : (S, L) `numpy.ndarray`
        Behavior scores (:math:`Y \times u`), where `Y` is :attr:`inputs.Y`.
        Only obtained from :obj:`.behavioral_pls`.
    brainscores_dm : (S, L) `numpy.ndarray`
        Demeaned brain scores (:math:`(X - \bar{{X}}) \times v`), where `X` is
        :attr:`inputs.X`. Only obtained from :obj:`.meancentered_pls`.
    behavcorr : (J, L) `numpy.ndarray`
        Correlation of :attr:`brainscores` with :attr:`inputs.Y`. Only
        obtained from :obj:`.behavioral_pls`.
    permres : :obj:`~.structures.PLSPermResults`
        Results of permutation testing
    bootres : :obj:`~.structures.PLSBootResults`
        Results of bootstrap resampling
    splitres : :obj:`~.structures.PLSSplitHalfResults`
        Results of split-half resampling
    cvres : :obj:`~.structures.PLSCrossValidationResults`
        Results of cross-validation testing
    inputs : :obj:`~.structures.PLSInputs`
        Inputs provided to original PLS
    """
    allowed = [
        'u', 's', 'v',
        'brainscores', 'brainscores_dm', 'designscores', 'behavscores',
        'behavcorr', 'permres', 'bootres', 'splitres', 'cvres', 'inputs'
    ]

    def __init__(self, **kwargs):
        super().__init__(**kwargs)
        # create all sub-dictionaries
        self.inputs = PLSInputs(**kwargs.get('inputs', kwargs))
        self.bootres = PLSBootResults(**kwargs.get('bootres', kwargs))
        self.permres = PLSPermResults(**kwargs.get('permres', kwargs))
        self.splitres = PLSSplitHalfResults(**kwargs.get('splitres', kwargs))
        self.cvres = PLSCrossValidationResults(**kwargs.get('cvres', kwargs))


class PLSBootResults(ResDict):
    """
    Dictionary-like object containing results of PLS bootstrap resampling

    Attributes
    ----------
    bootstrapratios : (B, L) `numpy.ndarray`
        Left singular vectors normalized by their standard error obtained
        from bootstrapping (:attr:`uboot_se`). Often referred to as BSRs, these
        can be interpreted as a z-score (assuming a Gaussian distribution).
    uboot_se : (B, L) `numpy.ndarray`
        Standard error of bootstrapped distribution of left singular vectors
        vectors
    contrast : (J, L) `numpy.ndarray`
        Group x condition averages of :attr:`brainscores_demeaned`. Can be
        treated as a contrast indicating group x condition differences. Only
        obtained from :obj:`.meancentered_pls`.
    contrast_boot : (J, L, R) `numpy.ndarray`
        Bootstrapped distribution of :attr:`contrast`. Only obtained from
        :obj:`.meancentered_pls`.
    contrast_uplim : (J, L) `numpy.ndarray`
        Upper bound of confidence interval for :attr:`contrast`. Only obtained
        from :obj:`.meancentered_pls`.
    contrast_lolim : (J, L) `numpy.ndarray`
        Lower bound of confidence interval for :attr:`contrast`. Only obtained
        from :obj:`.meancentered_pls`.
    behavcorr : (J, L) `numpy.ndarray`
        Correlation of :attr:`brainscores` with :attr:`Y`. Only obtained from
        :obj:`.behavioral_pls`.
    behavcorr_boot : (J, L, R) `numpy.ndarray`
        Bootstrapped distribution of :attr:`behavcorr`. Only obtained from
        :obj:`.behavioral_pls`.
    behavcorr_uplim : (J, L) `numpy.ndarray`
        Upper bound of confidence interval for :attr:`behavcorr`. Only obtained
        from :obj:`.behavioral_pls`.
    behavcorr_lolim : (J, L) `numpy.ndarray`
        Lower bound of confidence interval for :attr:`behavcorr`. Only obtained
        from :obj:`.behavioral_pls`.
    bootsamples : (S, R) `numpy.ndarray`
        Indices of bootstrapped samples `S` across `R` resamples.
    """
    allowed = [
        'bootstrapratios', 'uboot_se', 'bootsamples',
        'behavcorr', 'behavcorr_boot', 'behavcorr_uplim', 'behavcorr_lolim',
        'contrast', 'contrast_boot', 'contrast_uplim', 'contrast_lolim'
    ]


class PLSPermResults(ResDict):
    """
    Dictionary-like object containing results of PLS permutation testing

    Attributes
    ----------
    pvals : (L,) `numpy.ndarray`
        Non-parametric p-values of latent variables from PLS decomposition.
    permsamples : (S, P) `numpy.ndarray`
        Indices of permuted samples `S` across `P` permutations.
    """
    allowed = [
        'pvals', 'permsamples'
    ]


class PLSSplitHalfResults(ResDict):
    """
    Dictionary-like object containing results of PLS split-half resampling

    Attributes
    ----------
    ucorr, vcorr : (L,) `numpy.ndarray`
        Average correlations between split-half resamples in original (non-
        permuted) data for left/right singular vectors. Can be interpreted
        as reliability of `L` latent variables
    ucorr_pvals, vcorr_pvals : (L,) `numpy.ndarray`
        Number of permutations where correlation between split-half
        resamples exceeded original correlations, normalized by the total
        number of permutations. Can be interpreted as the statistical
        significance of the reliability of `L` latent variables
    ucorr_uplim, vcorr_uplim : (L,) `numpy.ndarray`
        Upper bound of confidence interval for correlations between split
        halves for left/right singular vectors
    ucorr_lolim, vcorr_lolim : (L,) `numpy.ndarray`
        Lower bound of confidence interval for correlations between split
        halves for left/right singular vectors
    """
    allowed = [
        'ucorr', 'vcorr',
        'ucorr_pvals', 'vcorr_pvals',
        'ucorr_uplim', 'vcorr_uplim',
        'ucorr_lolim', 'vcorr_lolim'
    ]


class PLSCrossValidationResults(ResDict):
    """
    Dictionary-like object containing results of PLS cross-validation testing

    Attributes
    ----------
    r_squared : (T, I) `numpy.ndarray`
        R-squared ("determination coefficient") for each of `T` predicted
        behavioral scores against true behavioral scores across `I` train /
        test split
    pearson_r : (T, I) `numpy.ndarray`
        Pearson's correlation for each of `T` predicted behavioral scores
        against true behavioral scores across `I` train / test split
    """
    allowed = [
        'pearson_r', 'r_squared'
    ]<|MERGE_RESOLUTION|>--- conflicted
+++ resolved
@@ -109,13 +109,8 @@
 class PLSInputs(ResDict):
     allowed = [
         'X', 'Y', 'groups', 'n_cond', 'n_perm', 'n_boot', 'n_split',
-<<<<<<< HEAD
         'test_size', 'mean_centering', 'method', 'rotate', 'ci', 'seed',
-        'bootsamples', 'permsamples'
-=======
-        'test_size', 'mean_centering', 'rotate', 'ci', 'seed',
         'bootsamples', 'permsamples', 'verbose'
->>>>>>> 728c67e3
     ]
 
     def __init__(self, *args, **kwargs):
